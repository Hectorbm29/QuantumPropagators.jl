name = "QuantumPropagators"
uuid = "7bf12567-5742-4b91-a078-644e72a65fc1"
authors = ["Michael Goerz <mail@michaelgoerz.net> and contributors"]
version = "0.0.1"

[deps]
LinearAlgebra = "37e2e46d-f89d-539d-b4ee-838fcccc9c8e"
OffsetArrays = "6fe1bfb0-de20-5000-8ca7-80f57d26f881"
SpecialFunctions = "276daf66-3868-5448-9aa4-cd146d93841b"

[compat]
<<<<<<< HEAD
SpecialFunctions = "1"
=======
OffsetArrays = "1"
>>>>>>> 1cf0e6e4
julia = "1.6"

[extras]
SafeTestsets = "1bc83da4-3b8d-516f-aca4-4fe02f6d838f"
Test = "8dfed614-e22c-5e08-85e1-65c5234f0b40"

[targets]
test = ["Test", "SafeTestsets"]<|MERGE_RESOLUTION|>--- conflicted
+++ resolved
@@ -9,11 +9,8 @@
 SpecialFunctions = "276daf66-3868-5448-9aa4-cd146d93841b"
 
 [compat]
-<<<<<<< HEAD
 SpecialFunctions = "1"
-=======
 OffsetArrays = "1"
->>>>>>> 1cf0e6e4
 julia = "1.6"
 
 [extras]
